//! All the Tezos basic types that can be encoded/decoded to base58 bytes.

mod address;
mod key;
mod macros;
mod meta_encoded;
mod signature;

pub use self::{
    address::{Address, ContractAddress, ImplicitAddress},
    key::{Key, PublicKey, SecretKey},
    meta_encoded::{MetaEncoded, TraitMetaEncoded},
    signature::Signature,
};

use crate::{
    internal::{
        coder::{ConsumingDecoder, Decoder, Encoder},
        consumable_list::ConsumableList,
    },
    Error, Result,
};

use macros::{make_encoded_struct, make_encoded_structs};

/// Trait implemented by all the values that can be represented as base58 encoded strings.
pub trait Encoded: Sized {
    /// The type used to encode and decode the value.
    type Coder: Encoder<Self, Vec<u8>, Error> + Decoder<Self, [u8], Error>;
    /// Returns the base58 string slice value.
    fn value(&self) -> &str;
    /// Returns the metadata.
    fn meta(&self) -> &'static MetaEncoded;
    /// Creates a new instance for the given value.
    ///
    /// Returns an error of the provided value is not a valid base58 string for the type being created.
    fn new(value: String) -> Result<Self>;
    /// Returns the base58 string value.
    fn into_string(&self) -> String {
        self.value().into()
    }
    /// Encodes the value to its bytes representation
    fn to_bytes(&self) -> Result<Vec<u8>> {
        Self::Coder::encode(self)
    }
    /// Creates an instance from the given bytes.
    fn from_bytes(bytes: &[u8]) -> Result<Self> {
        Self::Coder::decode(bytes)
    }
    /// Creates an instance from the given consumable bytes.
    fn from_consumable_bytes<CL: ConsumableList<u8>>(bytes: &mut CL) -> Result<Self>
    where
        Self::Coder: ConsumingDecoder<Self, u8, Error>,
    {
        Self::Coder::decode_consuming(bytes)
    }
}

make_encoded_structs!(
    {
        use {
            internal::coder::EncodedBytesCoder,
        }
        struct block_hash::BlockHash;
        coder: EncodedBytesCoder;
        meta {
            base58_prefix: "B",
            base58_length: 51,
            bytes_prefix: [1, 52,],
            bytes_length: 32,
        }
        test {
            string_value: "BLsqrZ5VimZ5ZJf4s256PH9JP4GAsKnaLsb8BxTkZJN2ijq77KA",
            bytes_value: [
                153, 103, 160, 148, 80, 29, 14, 26, 87, 234, 129, 153, 155, 172, 15, 6, 24, 44, 32, 47,
                78, 64, 97, 80, 51, 203, 69, 223, 229, 241, 173, 76,
            ],
        }
    },
    {
        use {
            internal::coder::EncodedBytesCoder,
        }
        struct block_metadata_hash::BlockMetadataHash;
        coder: EncodedBytesCoder;
        meta {
            base58_prefix: "bm",
            base58_length: 52,
            bytes_prefix: [234, 249,],
            bytes_length: 32,
        }
    },
    {
        use {
            internal::coder::EncodedBytesCoder,
        }
        struct block_payload_hash::BlockPayloadHash;
        coder: EncodedBytesCoder;
        meta {
            base58_prefix: "vh",
            base58_length: 52,
            bytes_prefix: [1, 106, 242,],
            bytes_length: 32,
        }
        test {
            string_value: "vh3ZMFvh79oP7WiYs4kUdirPE2UGVFDJPzWPHQWHic3zsTJurwTU",
            bytes_value: [
                248, 3, 45, 179, 210, 181, 30, 158, 205, 50, 116, 10, 226, 52, 91, 157, 117, 205,
                238, 139, 146, 126, 105, 146, 174, 25, 28, 209, 238, 87, 4, 173,
            ],
        }
    },
    {
        use {
            internal::coder::EncodedBytesCoder,
        }
        struct chain_id::ChainId;
        coder: EncodedBytesCoder;
        meta {
            base58_prefix: "Net",
            base58_length: 15,
            bytes_prefix: [87, 82, 0,],
            bytes_length: 4,
        }
        test {
            string_value: "NetXdQprcVkpaWU",
            bytes_value: [122, 6, 167, 112,],
        }
    },
    {
        use {
            internal::coder::EncodedBytesCoder,
        }
        struct context_hash::ContextHash;
        coder: EncodedBytesCoder;
        meta {
            base58_prefix: "Co",
            base58_length: 52,
            bytes_prefix: [79, 199,],
            bytes_length: 32,
        }
        test {
            string_value: "CoUiATua7N2jitdscnVnqDpmfnqwwiJyCZbco6qfmcykVmGwPLbY",
            bytes_value: [
                8, 193, 4, 139, 153, 132, 175, 196, 86, 32, 232, 16, 131, 217, 241, 254, 44, 4,
                138, 199, 118, 31, 137, 238, 8, 51, 223, 86, 180, 53, 103, 2,
            ],
        }
    },
    {
        use {
            internal::coder::EncodedBytesCoder,
        }
        struct contract_hash::ContractHash;
        coder: EncodedBytesCoder;
        meta {
            base58_prefix: "KT1",
            base58_length: 36,
            bytes_prefix: [2, 90, 121,],
            bytes_length: 20,
        }
        test {
            string_value: "KT1QTcAXeefhJ3iXLurRt81WRKdv7YqyYFmo",
            bytes_value: [
                174, 39, 64, 233, 124, 78, 32, 128, 225, 6, 128, 60, 217, 114, 47, 117, 226, 161, 27,
                197,
            ],
        }
    },
    {
        use {
            internal::coder::EncodedBytesCoder,
        }
        struct cryptobox_public_key_hash::CryptoboxPublicKeyHash;
        coder: EncodedBytesCoder;
        meta {
            base58_prefix: "id",
            base58_length: 30,
            bytes_prefix: [153, 103,],
            bytes_length: 16,
        }
    },
    {
        use {
            internal::coder::EncodedBytesCoder,
        }
        struct ed25519_blinded_public_key_hash::Ed25519BlindedPublicKeyHash;
        coder: EncodedBytesCoder;
        meta {
            base58_prefix: "btz1",
            base58_length: 37,
            bytes_prefix: [1, 2, 49, 223,],
            bytes_length: 20,
        }
    },
    {
        use {
            internal::coder::EncodedBytesCoder,
        }
        struct ed25519_encrypted_seed::Ed25519EncryptedSeed;
        coder: EncodedBytesCoder;
        meta {
            base58_prefix: "edesk",
            base58_length: 88,
            bytes_prefix: [7, 90, 60, 179, 41,],
            bytes_length: 56,
        }
    },
    {
        use {
            internal::coder::EncodedBytesCoder,
        }
        struct ed25519_public_key::Ed25519PublicKey;
        coder: EncodedBytesCoder;
        meta {
            base58_prefix: "edpk",
            base58_length: 54,
            bytes_prefix: [13, 15, 37, 217,],
            bytes_length: 32,
        }
    },
    {
        use {
            internal::coder::EncodedBytesCoder,
        }
        struct ed25519_public_key_hash::Ed25519PublicKeyHash;
        coder: EncodedBytesCoder;
        meta {
            base58_prefix: "tz1",
            base58_length: 36,
            bytes_prefix: [6, 161, 159,],
            bytes_length: 20,
        }
        test {
            string_value: "tz1Mj7RzPmMAqDUNFBn5t5VbXmWW4cSUAdtT",
            bytes_value: [
                22u8, 230, 73, 148, 194, 221, 189, 41, 54, 149, 182, 62, 76, 173, 224, 41, 211, 200,
                181, 227,
            ],
        }
    },
    {
        use {
            internal::coder::EncodedBytesCoder,
        }
        struct ed25519_secret_key::Ed25519SecretKey;
        coder: EncodedBytesCoder;
        meta {
            base58_prefix: "edsk",
            base58_length: 98,
            bytes_prefix: [43, 246, 78, 7,],
            bytes_length: 64,
        }
    },
    {
        use {
            internal::coder::EncodedBytesCoder,
        }
        struct ed25519_seed::Ed25519Seed;
        coder: EncodedBytesCoder;
        meta {
            base58_prefix: "edsk",
            base58_length: 54,
            bytes_prefix: [13, 15, 58, 7,],
            bytes_length: 32,
        }
    },
    {
        use {
            internal::coder::EncodedBytesCoder,
            types::encoded::GenericSignature,
        }
        struct ed25519_signature::Ed25519Signature;
        coder: EncodedBytesCoder;
        meta {
            base58_prefix: "edsig",
            base58_length: 99,
            bytes_prefix: [9, 245, 205, 134, 18,],
            bytes_length: 64,
        }
        extra_try_from {
            &GenericSignature,
        }
        test {
            string_value: "edsigtXomBKi5CTRf5cjATJWSyaRvhfYNHqSUGrn4SdbYRcGwQrUGjzEfQDTuqHhuA8b2d8NarZjz8TRf65WkpQmo423BtomS8Q",
            bytes_value: [
                0, 0, 0, 0, 0, 0, 0, 0, 0, 0, 0, 0, 0, 0, 0, 0, 0, 0, 0, 0, 0, 0, 0, 0, 0, 0, 0, 0, 0,
                0, 0, 0, 0, 0, 0, 0, 0, 0, 0, 0, 0, 0, 0, 0, 0, 0, 0, 0, 0, 0, 0, 0, 0, 0, 0, 0, 0, 0,
                0, 0, 0, 0, 0, 0,
            ],
        }
    },
    {
        use {
            internal::coder::EncodedBytesCoder,
            types::encoded::Ed25519Signature,
            types::encoded::Secp256K1Signature,
            types::encoded::P256Signature,
        }
        struct generic_signature::GenericSignature;
        coder: EncodedBytesCoder;
        meta {
            base58_prefix: "sig",
            base58_length: 96,
            bytes_prefix: [4, 130, 43,],
            bytes_length: 64,
        }
        extra_try_from {
            &Ed25519Signature,
            &Secp256K1Signature,
            &P256Signature,
        }
        test {
            string_value: "sigS9AYGk12AjCHEPowcEhrURh1Stk2TyqqDEKqGEPLBTeAsgq8ZRgPdDc4TvxMEy8PLBqf4BtDptD4jY5o9yjJzSqpeqPpS",
            bytes_value: [
                31, 190, 78, 29, 238, 27, 255, 115, 99, 209, 110, 112, 35, 100, 193, 115, 218, 145,
                132, 232, 30, 75, 195, 172, 85, 230, 127, 133, 215, 71, 44, 244, 12, 23, 159, 110, 63,
                239, 226, 87, 158, 196, 71, 85, 230, 88, 73, 110, 127, 78, 130, 222, 143, 88, 55, 85,
                254, 62, 242, 157, 247, 151, 88, 6,
            ],
        }
    },
    {
        use {
            internal::coder::EncodedBytesCoder,
        }
        struct nonce_hash::NonceHash;
        coder: EncodedBytesCoder;
        meta {
            base58_prefix: "nce",
            base58_length: 53,
            bytes_prefix: [69, 220, 169,],
            bytes_length: 32,
        }
    },
    {
        use {
            internal::coder::EncodedBytesCoder,
        }
        struct operation_hash::OperationHash;
        coder: EncodedBytesCoder;
        meta {
            base58_prefix: "o",
            base58_length: 51,
            bytes_prefix: [5, 116,],
            bytes_length: 32,
        }
        test {
            string_value: "ooG169iWhv7vQccPGcB2EWeAjFWvxcrmQVCi4eWCviUTHeQuH24",
            bytes_value: [
                81, 67, 247, 201, 125, 8, 189, 62, 40, 197, 46, 38, 67, 145, 144, 95, 233, 123, 38,
                150, 214, 84, 97, 115, 22, 163, 84, 51, 118, 106, 80, 7,
            ],
        }
    },
    {
        use {
            internal::coder::EncodedBytesCoder,
        }
        struct operation_list_hash::OperationListHash;
        coder: EncodedBytesCoder;
        meta {
            base58_prefix: "Lo",
            base58_length: 52,
            bytes_prefix: [133, 233,],
            bytes_length: 32,
        }
    },
    {
        use {
            internal::coder::EncodedBytesCoder,
        }
        struct operation_list_list_hash::OperationListListHash;
        coder: EncodedBytesCoder;
        meta {
            base58_prefix: "LLo",
            base58_length: 53,
            bytes_prefix: [29, 159, 109,],
            bytes_length: 32,
        }
        test {
            string_value: "LLoZpN9vikYaszkBgE5dELmghpyskaXjhwDzUQ9zNX5ou2qXYsd4r",
            bytes_value: [
                65, 18, 20, 6, 159, 96, 252, 51, 234, 134, 99, 127, 244, 54, 69, 93, 187, 225, 63, 110,
                148, 143, 4, 247, 186, 156, 179, 75, 96, 67, 210, 150,
            ],
        }
    },
    {
        use {
            internal::coder::EncodedBytesCoder,
        }
        struct operation_metadata_hash::OperationMetadataHash;
        coder: EncodedBytesCoder;
        meta {
            base58_prefix: "r",
            base58_length: 51,
            bytes_prefix: [5, 183,],
            bytes_length: 32,
        }
    },
    {
        use {
            internal::coder::EncodedBytesCoder,
        }
        struct operation_metadata_list_hash::OperationMetadataListHash;
        coder: EncodedBytesCoder;
        meta {
            base58_prefix: "Lr",
            base58_length: 52,
            bytes_prefix: [134, 39,],
            bytes_length: 32,
        }
    },
    {
        use {
            internal::coder::EncodedBytesCoder,
        }
        struct operation_metadata_list_list_hash::OperationMetadataListListHash;
        coder: EncodedBytesCoder;
        meta {
            base58_prefix: "LLr",
            base58_length: 53,
            bytes_prefix: [29, 159, 182,],
            bytes_length: 32,
        }
    },
    {
        use {
            internal::coder::EncodedBytesCoder,
        }
        struct p256_encrypted_secret_key::P256EncryptedSecretKey;
        coder: EncodedBytesCoder;
        meta {
            base58_prefix: "p2esk",
            base58_length: 88,
            bytes_prefix: [9, 48, 57, 115, 171,],
            bytes_length: 56,
        }
    },
    {
        use {
            internal::coder::EncodedBytesCoder,
        }
        struct p256_public_key::P256PublicKey;
        coder: EncodedBytesCoder;
        meta {
            base58_prefix: "p2pk",
            base58_length: 55,
            bytes_prefix: [3, 178, 139, 127,],
            bytes_length: 33,
        }
    },
    {
        use {
            internal::coder::EncodedBytesCoder,
        }
        struct p256_public_key_hash::P256PublicKeyHash;
        coder: EncodedBytesCoder;
        meta {
            base58_prefix: "tz3",
            base58_length: 36,
            bytes_prefix: [6, 161, 164,],
            bytes_length: 20,
        }
        test {
            string_value: "tz3hw2kqXhLUvY65ca1eety2oQTpAvd34R9Q",
            bytes_value: [
                236, 248, 123, 167, 175, 44, 31, 221, 193, 241, 39, 219, 102, 192, 143, 101, 63, 141,
                55, 63,
            ],
        }
    },
    {
        use {
            internal::coder::EncodedBytesCoder,
        }
        struct p256_secret_key::P256SecretKey;
        coder: EncodedBytesCoder;
        meta {
            base58_prefix: "p2sk",
            base58_length: 54,
            bytes_prefix: [16, 81, 238, 189,],
            bytes_length: 32,
        }
    },
    {
        use {
            internal::coder::EncodedBytesCoder,
            types::encoded::GenericSignature,
        }
        struct p256_signature::P256Signature;
        coder: EncodedBytesCoder;
        meta {
            base58_prefix: "p2sig",
            base58_length: 98,
            bytes_prefix: [54, 240, 44, 52,],
            bytes_length: 64,
        }
        extra_try_from {
            &GenericSignature,
        }
    },
    {
        use {
            internal::coder::EncodedBytesCoder,
        }
        struct protocol_hash::ProtocolHash;
        coder: EncodedBytesCoder;
        meta {
            base58_prefix: "P",
            base58_length: 51,
            bytes_prefix: [2, 170,],
            bytes_length: 32,
        }
        test {
            string_value: "Psithaca2MLRFYargivpo7YvUr7wUDqyxrdhC5CQq78mRvimz6A",
            bytes_value: [
                132, 36, 82, 12, 249, 187, 240, 164, 39, 112, 32, 77, 149, 220, 193, 241, 30, 64, 79,
                219, 62, 144, 200, 72, 80, 196, 207, 219, 80, 197, 196, 185,
            ],
        }
    },
    {
        use {
            internal::coder::EncodedBytesCoder,
        }
        struct sapling_address::SaplingAddress;
        coder: EncodedBytesCoder;
        meta {
            base58_prefix: "zet1",
            base58_length: 69,
            bytes_prefix: [18, 71, 40, 223,],
            bytes_length: 43,
        }
    },
    {
        use {
            internal::coder::EncodedBytesCoder,
        }
        struct sapling_spending_key::SaplingSpendingKey;
        coder: EncodedBytesCoder;
        meta {
            base58_prefix: "sask",
            base58_length: 241,
            bytes_prefix: [11, 237, 20, 92,],
            bytes_length: 169,
        }
    },
    {
        use {
            internal::coder::EncodedBytesCoder,
        }
        struct script_expr_hash::ScriptExprHash;
        coder: EncodedBytesCoder;
        meta {
            base58_prefix: "expr",
            base58_length: 54,
            bytes_prefix: [13, 44, 64, 27,],
            bytes_length: 32,
        }
    },
    {
        use {
            internal::coder::EncodedBytesCoder,
        }
        struct secp256_k1_encrypted_scalar::Secp256K1EncryptedScalar;
        coder: EncodedBytesCoder;
        meta {
            base58_prefix: "seesk",
            base58_length: 93,
            bytes_prefix: [1, 131, 36, 86, 248,],
            bytes_length: 60,
        }
    },
    {
        use {
            internal::coder::EncodedBytesCoder,
        }
        struct secp256_k1_encrypted_secret_key::Secp256K1EncryptedSecretKey;
        coder: EncodedBytesCoder;
        meta {
            base58_prefix: "spesk",
            base58_length: 88,
            bytes_prefix: [9, 237, 241, 174, 150,],
            bytes_length: 56,
        }
    },
    {
        use {
            internal::coder::EncodedBytesCoder,
        }
        struct secp256_k1_public_key::Secp256K1PublicKey;
        coder: EncodedBytesCoder;
        meta {
            base58_prefix: "sppk",
            base58_length: 55,
            bytes_prefix: [3, 254, 226, 86,],
            bytes_length: 33,
        }
    },
    {
        use {
            internal::coder::EncodedBytesCoder,
        }
        struct secp256_k1_public_key_hash::Secp256K1PublicKeyHash;
        coder: EncodedBytesCoder;
        meta {
            base58_prefix: "tz2",
            base58_length: 36,
            bytes_prefix: [6, 161, 161,],
            bytes_length: 20,
        }
        test {
            string_value: "tz2MgpiRm5NB1rpGf5nCURbC11UNrneScoot",
            bytes_value: [
                146, 174, 203, 241, 51, 100, 160, 131, 26, 170, 172, 13, 238, 138, 117, 165, 40, 48,
                171, 55,
            ],
        }
    },
    {
        use {
            internal::coder::EncodedBytesCoder,
        }
        struct secp256_k1_scalar::Secp256K1Scalar;
        coder: EncodedBytesCoder;
        meta {
            base58_prefix: "SSp",
            base58_length: 53,
            bytes_prefix: [38, 248, 136,],
            bytes_length: 32,
        }
    },
    {
        use {
            internal::coder::EncodedBytesCoder,
        }
        struct secp256_k1_secret_key::Secp256K1SecretKey;
        coder: EncodedBytesCoder;
        meta {
            base58_prefix: "spsk",
            base58_length: 54,
            bytes_prefix: [17, 162, 224, 201,],
            bytes_length: 32,
        }
    },
    {
        use {
            internal::coder::EncodedBytesCoder,
            types::encoded::GenericSignature,
        }
        struct secp256_k1_signature::Secp256K1Signature;
        coder: EncodedBytesCoder;
        meta {
            base58_prefix: "spsig1",
            base58_length: 99,
            bytes_prefix: [13, 115, 101, 19, 63,],
            bytes_length: 64,
        }
        extra_try_from {
            &GenericSignature,
        }
    },
    {
        use {
            internal::coder::EncodedBytesCoder,
        }
        struct tx_rollup_id::TxRollupId;
        coder: EncodedBytesCoder;
        meta {
            base58_prefix: "txr1",
            base58_length: 37,
            bytes_prefix: [1, 128, 120, 31,],
            bytes_length: 20,
        }
    },
    {
        use {
            internal::coder::EncodedBytesCoder,
        }
        struct message_result_hash::MessageResultHash;
        coder: EncodedBytesCoder;
        meta {
            base58_prefix: "txmr",
            base58_length: 54,
            bytes_prefix: [18, 7, 206, 87,],
            bytes_length: 32,
        }
    },
    {
        use {
            internal::coder::EncodedBytesCoder,
        }
        struct message_result_list_hash::MessageResultListHash;
        coder: EncodedBytesCoder;
        meta {
            base58_prefix: "txM",
            base58_length: 53,
            bytes_prefix: [79, 146, 82,],
            bytes_length: 32,
        }
    },
    {
        use {
            internal::coder::EncodedBytesCoder,
        }
        struct commitment_hash::CommitmentHash;
        coder: EncodedBytesCoder;
        meta {
            base58_prefix: "txc",
            base58_length: 53,
            bytes_prefix: [79, 148, 17,],
            bytes_length: 32,
        }
    },
    {
        use {
            internal::coder::EncodedBytesCoder,
        }
        struct inbox_hash::InboxHash;
        coder: EncodedBytesCoder;
        meta {
            base58_prefix: "txi",
            base58_length: 53,
            bytes_prefix: [79, 148, 196,],
            bytes_length: 32,
        }
    },
    {
        use {
            internal::coder::EncodedBytesCoder,
        }
        struct tx_rollup_l2_address::TxRollupL2Address;
        coder: EncodedBytesCoder;
        meta {
            base58_prefix: "tz4",
            base58_length: 36,
            bytes_prefix: [6, 161, 166,],
            bytes_length: 20,
        }
    },
    {
        use {
            internal::coder::EncodedBytesCoder,
        }
        struct withdraw_list_hash::WithdrawListHash;
        coder: EncodedBytesCoder;
        meta {
            base58_prefix: "txw",
            base58_length: 53,
            bytes_prefix: [79, 150, 72,],
            bytes_length: 32,
        }
    },
    {
        use {
            internal::coder::EncodedBytesCoder,
        }
<<<<<<< HEAD
        struct sc_rollup_address::ScRollupAddress;
        coder: EncodedBytesCoder;
        meta {
            base58_prefix: "scr1",
            base58_length: 37,
            bytes_prefix: [1, 118, 132, 217,],
            bytes_length: 20,
        }
    },
    {
        use {
            internal::coder::EncodedBytesCoder,
        }
        struct smart_rollup_address::SmartRollupAddress;
        coder: EncodedBytesCoder;
        meta {
            base58_prefix: "sr1",
            base58_length: 36,
            bytes_prefix: [6, 124, 117,],
            bytes_length: 20,
=======
        struct sc_rollup_reveal_hash::ScRollupRevealHash;
        coder: EncodedBytesCoder;
        meta {
            base58_prefix: "scrrh1",
            base58_length: 56,
            bytes_prefix: [230, 206, 128, 200, 196,],
            bytes_length: 32,
        }
        test {
            string_value: "scrrh1387HMYSHbCvWaLrRsTP9Ndh68xGEMRb37bh6mZgUn1oyZ5sfbS",
            bytes_value: [
                52, 142, 195, 75, 199, 253, 40, 202, 117, 54, 126, 155, 18, 69, 127, 11,
                31, 31, 206, 127, 26, 125, 36, 5, 88, 47, 191, 145, 24, 83, 28, 27,
            ],
>>>>>>> 19764dff
        }
    },
);<|MERGE_RESOLUTION|>--- conflicted
+++ resolved
@@ -757,7 +757,26 @@
         use {
             internal::coder::EncodedBytesCoder,
         }
-<<<<<<< HEAD
+        struct sc_rollup_reveal_hash::ScRollupRevealHash;
+        coder: EncodedBytesCoder;
+        meta {
+            base58_prefix: "scrrh1",
+            base58_length: 56,
+            bytes_prefix: [230, 206, 128, 200, 196,],
+            bytes_length: 32,
+        }
+        test {
+            string_value: "scrrh1387HMYSHbCvWaLrRsTP9Ndh68xGEMRb37bh6mZgUn1oyZ5sfbS",
+            bytes_value: [
+                52, 142, 195, 75, 199, 253, 40, 202, 117, 54, 126, 155, 18, 69, 127, 11,
+                31, 31, 206, 127, 26, 125, 36, 5, 88, 47, 191, 145, 24, 83, 28, 27,
+            ],
+        }
+    },
+    {
+        use {
+            internal::coder::EncodedBytesCoder,
+        }
         struct sc_rollup_address::ScRollupAddress;
         coder: EncodedBytesCoder;
         meta {
@@ -778,22 +797,6 @@
             base58_length: 36,
             bytes_prefix: [6, 124, 117,],
             bytes_length: 20,
-=======
-        struct sc_rollup_reveal_hash::ScRollupRevealHash;
-        coder: EncodedBytesCoder;
-        meta {
-            base58_prefix: "scrrh1",
-            base58_length: 56,
-            bytes_prefix: [230, 206, 128, 200, 196,],
-            bytes_length: 32,
-        }
-        test {
-            string_value: "scrrh1387HMYSHbCvWaLrRsTP9Ndh68xGEMRb37bh6mZgUn1oyZ5sfbS",
-            bytes_value: [
-                52, 142, 195, 75, 199, 253, 40, 202, 117, 54, 126, 155, 18, 69, 127, 11,
-                31, 31, 206, 127, 26, 125, 36, 5, 88, 47, 191, 145, 24, 83, 28, 27,
-            ],
->>>>>>> 19764dff
         }
     },
 );